import itertools
import random
import threading
import time
from typing import Any, List

import numpy as np
import pandas as pd
import pytest

import ray
from ray import cloudpickle
from ray._private.test_utils import wait_for_condition
from ray.data._internal.execution.interfaces import (
    ExecutionOptions,
    ExecutionResources,
    RefBundle,
)
from ray.data._internal.execution.operators.base_physical_operator import (
    AllToAllOperator,
)
from ray.data._internal.execution.operators.input_data_buffer import InputDataBuffer
from ray.data._internal.execution.operators.map_operator import MapOperator
from ray.data._internal.execution.operators.map_transformer import (
    create_map_transformer_from_block_fn,
)
from ray.data._internal.execution.operators.output_splitter import OutputSplitter
from ray.data._internal.execution.streaming_executor import StreamingExecutor
from ray.data._internal.execution.util import make_ref_bundles
from ray.data.context import DataContext
from ray.data.tests.conftest import *  # noqa
from ray.data.tests.util import extract_values


def make_map_transformer(block_fn):
    def map_fn(block_iter, _):
        for block in block_iter:
            yield pd.DataFrame({"id": block_fn(block["id"])})

    return create_map_transformer_from_block_fn(map_fn)


def ref_bundles_to_list(bundles: List[RefBundle]) -> List[List[Any]]:
    output = []
    for bundle in bundles:
        for block, _ in bundle.blocks:
            output.append(list(ray.get(block)["id"]))
    return output


def test_autoshutdown_dangling_executors(ray_start_10_cpus_shared):
    from ray.data._internal.execution import streaming_executor

    num_runs = 5

    # Test that when an interator is fully consumed,
    # the executor should be shut down.
    initial = streaming_executor._num_shutdown
    for _ in range(num_runs):
        ds = ray.data.range(100).repartition(10)
        it = iter(ds.iter_batches(batch_size=10, prefetch_batches=0))
        while True:
            try:
                next(it)
            except StopIteration:
                break
    assert streaming_executor._num_shutdown - initial == num_runs

    # Test that when an partially-consumed iterator is deleted,
    # the executor should be shut down.
    initial = streaming_executor._num_shutdown
    for _ in range(num_runs):
        ds = ray.data.range(100).repartition(10)
        it = iter(ds.iter_batches(batch_size=10, prefetch_batches=0))
        next(it)
        del it
        del ds
    assert streaming_executor._num_shutdown - initial == num_runs

    # Test that the executor is shut down when it's deleted,
    # even if not using iterators.
    initial = streaming_executor._num_shutdown
    for _ in range(num_runs):
        executor = StreamingExecutor(ExecutionOptions())
        o = InputDataBuffer([])
        # Start the executor. Because non-started executors don't
        # need to be shut down.
        executor.execute(o)
        del executor
    assert streaming_executor._num_shutdown - initial == num_runs


def test_pipelined_execution(ray_start_10_cpus_shared):
    executor = StreamingExecutor(ExecutionOptions(preserve_order=True))
    inputs = make_ref_bundles([[x] for x in range(20)])
    o1 = InputDataBuffer(inputs)
    o2 = MapOperator.create(
        make_map_transformer(lambda block: [b * -1 for b in block]), o1
    )
    o3 = MapOperator.create(
        make_map_transformer(lambda block: [b * 2 for b in block]), o2
    )

    def reverse_sort(inputs: List[RefBundle], ctx):
        reversed_list = inputs[::-1]
        return reversed_list, {}

    ctx = DataContext.get_current()
    o4 = AllToAllOperator(reverse_sort, o3, ctx.target_max_block_size)
    it = executor.execute(o4)
    output = ref_bundles_to_list(it)
    expected = [[x * -2] for x in range(20)][::-1]
    assert output == expected, (output, expected)


def test_output_split_e2e(ray_start_10_cpus_shared):
    executor = StreamingExecutor(ExecutionOptions())
    inputs = make_ref_bundles([[x] for x in range(20)])
    o1 = InputDataBuffer(inputs)
    o2 = OutputSplitter(o1, 2, equal=True)
    it = executor.execute(o2)

    class Consume(threading.Thread):
        def __init__(self, idx):
            self.idx = idx
            self.out = []
            super().__init__()

        def run(self):
            while True:
                try:
                    self.out.append(it.get_next(output_split_idx=self.idx))
                except Exception as e:
                    print(e)
                    raise

    c0 = Consume(0)
    c1 = Consume(1)
    c0.start()
    c1.start()
    c0.join()
    c1.join()

    def get_outputs(out: List[RefBundle]):
        outputs = []
        for bundle in out:
            for block, _ in bundle.blocks:
                ids: pd.Series = ray.get(block)["id"]
                outputs.extend(ids.values)
        return outputs

    assert get_outputs(c0.out) == list(range(0, 20, 2))
    assert get_outputs(c1.out) == list(range(1, 20, 2))
    assert len(c0.out) == 10, c0.out
    assert len(c1.out) == 10, c0.out


def test_streaming_split_e2e(ray_start_10_cpus_shared):
    def get_lengths(*iterators, use_iter_batches=True):
        lengths = []

        class Runner(threading.Thread):
            def __init__(self, it):
                self.it = it
                super().__init__()

            def run(self):
                it = self.it
                x = 0
                if use_iter_batches:
                    for batch in it.iter_batches():
                        for arr in batch.values():
                            x += arr.size
                else:
                    for _ in it.iter_rows():
                        x += 1
                lengths.append(x)

        runners = [Runner(it) for it in iterators]
        for r in runners:
            r.start()
        for r in runners:
            r.join()

        lengths.sort()
        return lengths

    ds = ray.data.range(1000)
    (
        i1,
        i2,
    ) = ds.streaming_split(2, equal=True)
    for _ in range(2):
        lengths = get_lengths(i1, i2)
        assert lengths == [500, 500], lengths

    ds = ray.data.range(1)
    (
        i1,
        i2,
    ) = ds.streaming_split(2, equal=True)
    for _ in range(2):
        lengths = get_lengths(i1, i2)
        assert lengths == [0, 0], lengths

    ds = ray.data.range(1)
    (
        i1,
        i2,
    ) = ds.streaming_split(2, equal=False)
    for _ in range(2):
        lengths = get_lengths(i1, i2)
        assert lengths == [0, 1], lengths

    ds = ray.data.range(1000, override_num_blocks=10)
    for equal_split, use_iter_batches in itertools.product(
        [True, False], [True, False]
    ):
        i1, i2, i3 = ds.streaming_split(3, equal=equal_split)
        for _ in range(2):
            lengths = get_lengths(i1, i2, i3, use_iter_batches=use_iter_batches)
            if equal_split:
                assert lengths == [333, 333, 333], lengths
            else:
                assert lengths == [300, 300, 400], lengths


def test_streaming_split_barrier(ray_start_10_cpus_shared):
    ds = ray.data.range(20, override_num_blocks=20)
    (
        i1,
        i2,
    ) = ds.streaming_split(2, equal=True)

    @ray.remote
    def consume(x, times):
        i = 0
        for _ in range(times):
            for _ in x.iter_rows():
                i += 1
        return i

    # Succeeds.
    ray.get([consume.remote(i1, 2), consume.remote(i2, 2)])
    ray.get([consume.remote(i1, 2), consume.remote(i2, 2)])
    ray.get([consume.remote(i1, 2), consume.remote(i2, 2)])

    # Blocks forever since one reader is stalled.
    with pytest.raises(ray.exceptions.GetTimeoutError):
        ray.get([consume.remote(i1, 2), consume.remote(i2, 1)], timeout=3)


def test_streaming_split_invalid_iterator(ray_start_10_cpus_shared):
    ds = ray.data.range(20, override_num_blocks=20)
    (
        i1,
        i2,
    ) = ds.streaming_split(2, equal=True)

    @ray.remote
    def consume(x, times):
        i = 0
        for _ in range(times):
            for _ in x.iter_rows():
                i += 1
        return i

    # InvalidIterator error from too many concurrent readers.
    with pytest.raises(ValueError):
        ray.get(
            [
                consume.remote(i1, 4),
                consume.remote(i2, 4),
                consume.remote(i1, 4),
                consume.remote(i2, 4),
            ]
        )


def test_streaming_split_independent_finish(ray_start_10_cpus_shared):
    """Test that stream_split iterators can finish independently without
    waiting for other iterators to finish. Otherwise, this would cause
    deadlocks.
    """
    num_blocks_per_split = 10
    num_splits = 2
    ds = ray.data.range(
        num_splits * num_blocks_per_split,
        override_num_blocks=num_splits * num_blocks_per_split,
    )
    (
        i1,
        i2,
    ) = ds.streaming_split(num_splits, equal=True)

    @ray.remote(max_concurrency=2)
    class SignalActor:
        def __init__(self):
            self._event = threading.Event()

        def wait(self):
            self._event.wait()

        def set(self):
            self._event.set()

    @ray.remote
    class Consumer:
        def consume(self, it, signal_actor, split_index):
            for i, _ in enumerate(it.iter_batches(batch_size=None, prefetch_batches=0)):
                if i == num_blocks_per_split // 2 and split_index == 0:
                    # The first consumer waits for the second consumer to
                    # finish first in the middle of the iteration.
                    print("before wait")
                    ray.get(signal_actor.wait.remote())
                    print("after wait")
            if split_index == 1:
                # The second consumer sends a signal to unblock the
                # first consumer. It should finish the iteration independently.
                # Otherwise, there will be a deadlock.
                print("before set")
                # Sleep some time to make sure the other
                # consume calls wait first.
                time.sleep(2)
                ray.get(signal_actor.set.remote())
                print("after set")
            pass

    signal_actor = SignalActor.remote()
    consumer1 = Consumer.remote()
    consumer2 = Consumer.remote()

    ready, _ = ray.wait(
        [
            consumer1.consume.remote(i1, signal_actor, 0),
            consumer2.consume.remote(i2, signal_actor, 1),
        ],
        num_returns=2,
        timeout=20,
    )

    assert len(ready) == 2


@pytest.mark.skip(
    reason="Incomplete implementation of _validate_dag causes other errors, so we "
    "remove DAG validation for now; see https://github.com/ray-project/ray/pull/37829"
)
def test_e2e_option_propagation(ray_start_10_cpus_shared, restore_data_context):
    def run():
        ray.data.range(5, override_num_blocks=5).map(
            lambda x: x, compute=ray.data.ActorPoolStrategy(size=2)
        ).take_all()

    DataContext.get_current().execution_options.resource_limits = ExecutionResources()
    run()

    DataContext.get_current().execution_options.resource_limits.cpu = 1
    with pytest.raises(ValueError):
        run()


def test_configure_spread_e2e(ray_start_10_cpus_shared, restore_data_context):
    from ray import remote_function

    tasks = []

    def _test_hook(fn, args, strategy):
        if "map_task" in str(fn):
            tasks.append(strategy)

    remote_function._task_launch_hook = _test_hook
    DataContext.get_current().execution_options.preserve_order = True
    DataContext.get_current().large_args_threshold = 0

    # Simple 2-operator pipeline.
    ray.data.range(2, override_num_blocks=2).map(lambda x: x, num_cpus=2).take_all()

    # Read tasks get SPREAD by default, subsequent ones use default policy.
    tasks = sorted(tasks)
    assert tasks == ["DEFAULT", "DEFAULT", "SPREAD", "SPREAD"]


def test_scheduling_progress_when_output_blocked(
    ray_start_10_cpus_shared, restore_data_context
):
    # Processing operators should fully finish even if output is completely stalled.

    @ray.remote
    class Counter:
        def __init__(self):
            self.i = 0

        def inc(self):
            self.i += 1

        def get(self):
            return self.i

    counter = Counter.remote()

    def func(x):
        ray.get(counter.inc.remote())
        return x

    DataContext.get_current().execution_options.preserve_order = True

    # Only take the first item from the iterator.
    it = iter(
        ray.data.range(100, override_num_blocks=100)
        .map_batches(func, batch_size=None)
        .iter_batches(batch_size=None)
    )
    next(it)
    # The pipeline should fully execute even when the output iterator is blocked.
    wait_for_condition(lambda: ray.get(counter.get.remote()) == 100)
    # Check we can take the rest.
    assert [b["id"] for b in it] == [[x] for x in range(1, 100)]


def test_backpressure_from_output(ray_start_10_cpus_shared, restore_data_context):
    # Here we set the memory limit low enough so the output getting blocked will
    # actually stall execution.
    block_size = 10 * 1024 * 1024

    @ray.remote
    class Counter:
        def __init__(self):
            self.i = 0

        def inc(self):
            self.i += 1

        def get(self):
            return self.i

    counter = Counter.remote()

    def func(x):
        ray.get(counter.inc.remote())
        return {
            "data": [np.ones(block_size, dtype=np.uint8)],
        }

    ctx = DataContext.get_current()
    ctx.target_max_block_size = block_size
    ctx.execution_options.resource_limits.object_store_memory = block_size

    # Only take the first item from the iterator.
    ds = ray.data.range(100, override_num_blocks=100).map_batches(func, batch_size=None)
    it = iter(ds.iter_batches(batch_size=None, prefetch_batches=0))
    next(it)
    time.sleep(3)  # Pause a little so anything that would be executed runs.
    num_finished = ray.get(counter.get.remote())
    assert num_finished < 20, num_finished
    # Check intermediate stats reporting.
    stats = ds.stats()
    assert "100 tasks executed" not in stats, stats

    # Check we can get the rest.
    for rest in it:
        pass
    assert ray.get(counter.get.remote()) == 100
    # Check final stats reporting.
    stats = ds.stats()
    assert "100 tasks executed" in stats, stats


<<<<<<< HEAD
=======
def test_e2e_liveness_with_output_backpressure_edge_case(
    ray_start_10_cpus_shared, restore_data_context
):
    # At least one operator is ensured to be running, if the output becomes idle.
    ctx = DataContext.get_current()
    ctx.execution_options.preserve_order = True
    ctx.execution_options.resource_limits.object_store_memory = 1
    ds = ray.data.range(10000, override_num_blocks=100).map(lambda x: x, num_cpus=2)
    # This will hang forever if the liveness logic is wrong, since the output
    # backpressure will prevent any operators from running at all.
    assert extract_values("id", ds.take_all()) == list(range(10000))


>>>>>>> 52455e5e
def test_e2e_autoscaling_up(ray_start_10_cpus_shared, restore_data_context):
    ctx = ray.data.DataContext.get_current()
    ctx.execution_options.resource_limits.object_store_memory = 100 * 1024**2
    ctx.target_max_block_size = 1 * 1024**2

    @ray.remote(max_concurrency=10)
    class Barrier:
        def __init__(self, n, delay=0):
            self.n = n
            self.delay = delay
            self.max_waiters = 0
            self.cur_waiters = 0

        def wait(self):
            self.cur_waiters += 1
            if self.cur_waiters > self.max_waiters:
                self.max_waiters = self.cur_waiters
            self.n -= 1
            print("wait", self.n)
            while self.n > 0:
                time.sleep(0.1)
            time.sleep(self.delay)
            print("wait done")
            self.cur_waiters -= 1

        def get_max_waiters(self):
            return self.max_waiters

    b1 = Barrier.remote(6)

    class BarrierWaiter:
        def __init__(self, barrier):
            self._barrier = barrier

        def __call__(self, x):
            ray.get(self._barrier.wait.remote(), timeout=10)
            return x

    # Tests that we autoscale up to necessary size.
    # 6 tasks + 1 tasks in flight per actor => need at least 6 actors to run.
    ray.data.range(6, override_num_blocks=6).map_batches(
        BarrierWaiter,
        fn_constructor_args=(b1,),
        compute=ray.data.ActorPoolStrategy(
            min_size=1, max_size=6, max_tasks_in_flight_per_actor=1
        ),
        batch_size=None,
    ).take_all()
    assert ray.get(b1.get_max_waiters.remote()) == 6

    b2 = Barrier.remote(3, delay=2)

    # Tests that we don't over-scale up.
    # 6 tasks + 2 tasks in flight per actor => only scale up to 3 actors
    ray.data.range(6, override_num_blocks=6).map_batches(
        BarrierWaiter,
        fn_constructor_args=(b2,),
        compute=ray.data.ActorPoolStrategy(
            min_size=1, max_size=3, max_tasks_in_flight_per_actor=2
        ),
        batch_size=None,
    ).take_all()
    assert ray.get(b2.get_max_waiters.remote()) == 3

    # Tests that the max pool size is respected.
    b3 = Barrier.remote(6)

    # This will hang, since the actor pool is too small.
    with pytest.raises(ray.exceptions.RayTaskError):
        ray.data.range(6, override_num_blocks=6).map(
            BarrierWaiter,
            fn_constructor_args=(b3,),
            compute=ray.data.ActorPoolStrategy(min_size=1, max_size=2),
        ).take_all()


def test_e2e_autoscaling_down(ray_start_10_cpus_shared, restore_data_context):
    class UDFClass:
        def __call__(self, x):
            time.sleep(1)
            return x

    # Tests that autoscaling works even when resource constrained via actor killing.
    # To pass this, we need to autoscale down to free up slots for task execution.
    DataContext.get_current().execution_options.resource_limits.cpu = 2
    ray.data.range(5, override_num_blocks=5).map_batches(
        UDFClass,
        compute=ray.data.ActorPoolStrategy(min_size=1, max_size=2),
        batch_size=None,
    ).map_batches(lambda x: x, batch_size=None, num_cpus=2).take_all()


def test_can_pickle(ray_start_10_cpus_shared, restore_data_context):
    ds = ray.data.range(1000000)
    it = iter(ds.iter_batches())
    next(it)

    # Should work even if a streaming exec is in progress.
    ds2 = cloudpickle.loads(cloudpickle.dumps(ds))
    assert ds2.count() == 1000000


def test_streaming_fault_tolerance(ray_start_10_cpus_shared, restore_data_context):
    class RandomExit:
        def __call__(self, x):
            import os

            if random.random() > 0.9:
                print("force exit")
                os._exit(1)
            return x

    # Test recover.
    base = ray.data.range(1000, override_num_blocks=100)
    ds1 = base.map_batches(
        RandomExit, compute=ray.data.ActorPoolStrategy(size=4), max_task_retries=999
    )
    ds1.take_all()

    # Test disabling fault tolerance.
    ds2 = base.map_batches(
        RandomExit, compute=ray.data.ActorPoolStrategy(size=4), max_restarts=0
    )
    with pytest.raises(ray.exceptions.RayActorError):
        ds2.take_all()


def test_e2e_liveness_with_output_backpressure_edge_case(
    ray_start_10_cpus_shared, restore_data_context
):
    # At least one operator is ensured to be running, if the output becomes idle.
    ctx = DataContext.get_current()
    ctx.execution_options.preserve_order = True
    ctx.execution_options.resource_limits.object_store_memory = 1
    ds = ray.data.range(10000, parallelism=100).map(lambda x: x, num_cpus=2)
    # This will hang forever if the liveness logic is wrong, since the output
    # backpressure will prevent any operators from running at all.
    assert extract_values("id", ds.take_all()) == list(range(10000))


if __name__ == "__main__":
    import sys

    sys.exit(pytest.main(["-v", __file__]))<|MERGE_RESOLUTION|>--- conflicted
+++ resolved
@@ -466,8 +466,133 @@
     assert "100 tasks executed" in stats, stats
 
 
-<<<<<<< HEAD
-=======
+def test_e2e_autoscaling_up(ray_start_10_cpus_shared, restore_data_context):
+    ctx = ray.data.DataContext.get_current()
+    ctx.execution_options.resource_limits.object_store_memory = 100 * 1024**2
+    ctx.target_max_block_size = 1 * 1024**2
+
+    @ray.remote(max_concurrency=10)
+    class Barrier:
+        def __init__(self, n, delay=0):
+            self.n = n
+            self.delay = delay
+            self.max_waiters = 0
+            self.cur_waiters = 0
+
+        def wait(self):
+            self.cur_waiters += 1
+            if self.cur_waiters > self.max_waiters:
+                self.max_waiters = self.cur_waiters
+            self.n -= 1
+            print("wait", self.n)
+            while self.n > 0:
+                time.sleep(0.1)
+            time.sleep(self.delay)
+            print("wait done")
+            self.cur_waiters -= 1
+
+        def get_max_waiters(self):
+            return self.max_waiters
+
+    b1 = Barrier.remote(6)
+
+    class BarrierWaiter:
+        def __init__(self, barrier):
+            self._barrier = barrier
+
+        def __call__(self, x):
+            ray.get(self._barrier.wait.remote(), timeout=10)
+            return x
+
+    # Tests that we autoscale up to necessary size.
+    # 6 tasks + 1 tasks in flight per actor => need at least 6 actors to run.
+    ray.data.range(6, override_num_blocks=6).map_batches(
+        BarrierWaiter,
+        fn_constructor_args=(b1,),
+        compute=ray.data.ActorPoolStrategy(
+            min_size=1, max_size=6, max_tasks_in_flight_per_actor=1
+        ),
+        batch_size=None,
+    ).take_all()
+    assert ray.get(b1.get_max_waiters.remote()) == 6
+
+    b2 = Barrier.remote(3, delay=2)
+
+    # Tests that we don't over-scale up.
+    # 6 tasks + 2 tasks in flight per actor => only scale up to 3 actors
+    ray.data.range(6, override_num_blocks=6).map_batches(
+        BarrierWaiter,
+        fn_constructor_args=(b2,),
+        compute=ray.data.ActorPoolStrategy(
+            min_size=1, max_size=3, max_tasks_in_flight_per_actor=2
+        ),
+        batch_size=None,
+    ).take_all()
+    assert ray.get(b2.get_max_waiters.remote()) == 3
+
+    # Tests that the max pool size is respected.
+    b3 = Barrier.remote(6)
+
+    # This will hang, since the actor pool is too small.
+    with pytest.raises(ray.exceptions.RayTaskError):
+        ray.data.range(6, override_num_blocks=6).map(
+            BarrierWaiter,
+            fn_constructor_args=(b3,),
+            compute=ray.data.ActorPoolStrategy(min_size=1, max_size=2),
+        ).take_all()
+
+
+def test_e2e_autoscaling_down(ray_start_10_cpus_shared, restore_data_context):
+    class UDFClass:
+        def __call__(self, x):
+            time.sleep(1)
+            return x
+
+    # Tests that autoscaling works even when resource constrained via actor killing.
+    # To pass this, we need to autoscale down to free up slots for task execution.
+    DataContext.get_current().execution_options.resource_limits.cpu = 2
+    ray.data.range(5, override_num_blocks=5).map_batches(
+        UDFClass,
+        compute=ray.data.ActorPoolStrategy(min_size=1, max_size=2),
+        batch_size=None,
+    ).map_batches(lambda x: x, batch_size=None, num_cpus=2).take_all()
+
+
+def test_can_pickle(ray_start_10_cpus_shared, restore_data_context):
+    ds = ray.data.range(1000000)
+    it = iter(ds.iter_batches())
+    next(it)
+
+    # Should work even if a streaming exec is in progress.
+    ds2 = cloudpickle.loads(cloudpickle.dumps(ds))
+    assert ds2.count() == 1000000
+
+
+def test_streaming_fault_tolerance(ray_start_10_cpus_shared, restore_data_context):
+    class RandomExit:
+        def __call__(self, x):
+            import os
+
+            if random.random() > 0.9:
+                print("force exit")
+                os._exit(1)
+            return x
+
+    # Test recover.
+    base = ray.data.range(1000, override_num_blocks=100)
+    ds1 = base.map_batches(
+        RandomExit, compute=ray.data.ActorPoolStrategy(size=4), max_task_retries=999
+    )
+    ds1.take_all()
+
+    # Test disabling fault tolerance.
+    ds2 = base.map_batches(
+        RandomExit, compute=ray.data.ActorPoolStrategy(size=4), max_restarts=0
+    )
+    with pytest.raises(ray.exceptions.RayActorError):
+        ds2.take_all()
+
+
 def test_e2e_liveness_with_output_backpressure_edge_case(
     ray_start_10_cpus_shared, restore_data_context
 ):
@@ -481,147 +606,6 @@
     assert extract_values("id", ds.take_all()) == list(range(10000))
 
 
->>>>>>> 52455e5e
-def test_e2e_autoscaling_up(ray_start_10_cpus_shared, restore_data_context):
-    ctx = ray.data.DataContext.get_current()
-    ctx.execution_options.resource_limits.object_store_memory = 100 * 1024**2
-    ctx.target_max_block_size = 1 * 1024**2
-
-    @ray.remote(max_concurrency=10)
-    class Barrier:
-        def __init__(self, n, delay=0):
-            self.n = n
-            self.delay = delay
-            self.max_waiters = 0
-            self.cur_waiters = 0
-
-        def wait(self):
-            self.cur_waiters += 1
-            if self.cur_waiters > self.max_waiters:
-                self.max_waiters = self.cur_waiters
-            self.n -= 1
-            print("wait", self.n)
-            while self.n > 0:
-                time.sleep(0.1)
-            time.sleep(self.delay)
-            print("wait done")
-            self.cur_waiters -= 1
-
-        def get_max_waiters(self):
-            return self.max_waiters
-
-    b1 = Barrier.remote(6)
-
-    class BarrierWaiter:
-        def __init__(self, barrier):
-            self._barrier = barrier
-
-        def __call__(self, x):
-            ray.get(self._barrier.wait.remote(), timeout=10)
-            return x
-
-    # Tests that we autoscale up to necessary size.
-    # 6 tasks + 1 tasks in flight per actor => need at least 6 actors to run.
-    ray.data.range(6, override_num_blocks=6).map_batches(
-        BarrierWaiter,
-        fn_constructor_args=(b1,),
-        compute=ray.data.ActorPoolStrategy(
-            min_size=1, max_size=6, max_tasks_in_flight_per_actor=1
-        ),
-        batch_size=None,
-    ).take_all()
-    assert ray.get(b1.get_max_waiters.remote()) == 6
-
-    b2 = Barrier.remote(3, delay=2)
-
-    # Tests that we don't over-scale up.
-    # 6 tasks + 2 tasks in flight per actor => only scale up to 3 actors
-    ray.data.range(6, override_num_blocks=6).map_batches(
-        BarrierWaiter,
-        fn_constructor_args=(b2,),
-        compute=ray.data.ActorPoolStrategy(
-            min_size=1, max_size=3, max_tasks_in_flight_per_actor=2
-        ),
-        batch_size=None,
-    ).take_all()
-    assert ray.get(b2.get_max_waiters.remote()) == 3
-
-    # Tests that the max pool size is respected.
-    b3 = Barrier.remote(6)
-
-    # This will hang, since the actor pool is too small.
-    with pytest.raises(ray.exceptions.RayTaskError):
-        ray.data.range(6, override_num_blocks=6).map(
-            BarrierWaiter,
-            fn_constructor_args=(b3,),
-            compute=ray.data.ActorPoolStrategy(min_size=1, max_size=2),
-        ).take_all()
-
-
-def test_e2e_autoscaling_down(ray_start_10_cpus_shared, restore_data_context):
-    class UDFClass:
-        def __call__(self, x):
-            time.sleep(1)
-            return x
-
-    # Tests that autoscaling works even when resource constrained via actor killing.
-    # To pass this, we need to autoscale down to free up slots for task execution.
-    DataContext.get_current().execution_options.resource_limits.cpu = 2
-    ray.data.range(5, override_num_blocks=5).map_batches(
-        UDFClass,
-        compute=ray.data.ActorPoolStrategy(min_size=1, max_size=2),
-        batch_size=None,
-    ).map_batches(lambda x: x, batch_size=None, num_cpus=2).take_all()
-
-
-def test_can_pickle(ray_start_10_cpus_shared, restore_data_context):
-    ds = ray.data.range(1000000)
-    it = iter(ds.iter_batches())
-    next(it)
-
-    # Should work even if a streaming exec is in progress.
-    ds2 = cloudpickle.loads(cloudpickle.dumps(ds))
-    assert ds2.count() == 1000000
-
-
-def test_streaming_fault_tolerance(ray_start_10_cpus_shared, restore_data_context):
-    class RandomExit:
-        def __call__(self, x):
-            import os
-
-            if random.random() > 0.9:
-                print("force exit")
-                os._exit(1)
-            return x
-
-    # Test recover.
-    base = ray.data.range(1000, override_num_blocks=100)
-    ds1 = base.map_batches(
-        RandomExit, compute=ray.data.ActorPoolStrategy(size=4), max_task_retries=999
-    )
-    ds1.take_all()
-
-    # Test disabling fault tolerance.
-    ds2 = base.map_batches(
-        RandomExit, compute=ray.data.ActorPoolStrategy(size=4), max_restarts=0
-    )
-    with pytest.raises(ray.exceptions.RayActorError):
-        ds2.take_all()
-
-
-def test_e2e_liveness_with_output_backpressure_edge_case(
-    ray_start_10_cpus_shared, restore_data_context
-):
-    # At least one operator is ensured to be running, if the output becomes idle.
-    ctx = DataContext.get_current()
-    ctx.execution_options.preserve_order = True
-    ctx.execution_options.resource_limits.object_store_memory = 1
-    ds = ray.data.range(10000, parallelism=100).map(lambda x: x, num_cpus=2)
-    # This will hang forever if the liveness logic is wrong, since the output
-    # backpressure will prevent any operators from running at all.
-    assert extract_values("id", ds.take_all()) == list(range(10000))
-
-
 if __name__ == "__main__":
     import sys
 
