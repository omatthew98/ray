--- conflicted
+++ resolved
@@ -168,22 +168,6 @@
         yield update_fn
 
 
-<<<<<<< HEAD
-def test_streaming_split_stats(ray_start_regular_shared):
-    try:
-        context = DataContext.get_current()
-        context.verbose_stats_logs = True
-        ds = ray.data.range(1000, parallelism=10)
-        it = ds.map_batches(dummy_map_batches).streaming_split(1)[0]
-        list(it.iter_batches())
-        stats = it.stats()
-        extra_metrics = gen_expected_metrics(
-            is_map=False, extra_metrics=["'num_output_N': N"]
-        )
-        assert (
-            canonicalize(stats)
-            == f"""Operator N ReadRange->MapBatches(dummy_map_batches): {EXECUTION_STRING}
-=======
 def test_streaming_split_stats(ray_start_regular_shared, restore_data_context):
     context = DataContext.get_current()
     context.verbose_stats_logs = True
@@ -197,7 +181,6 @@
     assert (
         canonicalize(stats)
         == f"""Operator N ReadRange->MapBatches(dummy_map_batches): {EXECUTION_STRING}
->>>>>>> 98768c27
 * Remote wall time: T min, T max, T mean, T total
 * Remote cpu time: T min, T max, T mean, T total
 * Peak heap memory usage (MiB): N min, N max, N mean
@@ -222,8 +205,6 @@
     * In batch formatting: T min, T max, T avg, T total
 """
         )
-    finally:
-        context.verbose_stats_logs = False
 
 
 @pytest.mark.parametrize("verbose_stats_logs", [True, False])
@@ -233,62 +214,6 @@
     ds = ray.data.range_tensor(100, shape=(100000,), parallelism=1)
     ds = ds.map_batches(dummy_map_batches, num_cpus=0.9).materialize()
     stats = ds.stats()
-<<<<<<< HEAD
-    assert (
-        canonicalize(stats)
-        == f"""Operator N ReadRange: {EXECUTION_STRING}
-* Remote wall time: T min, T max, T mean, T total
-* Remote cpu time: T min, T max, T mean, T total
-* Peak heap memory usage (MiB): N min, N max, N mean
-* Output num rows per block: N min, N max, N mean, N total
-* Output size bytes per block: N min, N max, N mean, N total
-* Output rows per task: N min, N max, N mean, N tasks used
-* Tasks per node: N min, N max, N mean; N nodes used
-
-Operator N MapBatches(dummy_map_batches): {EXECUTION_STRING}
-* Remote wall time: T min, T max, T mean, T total
-* Remote cpu time: T min, T max, T mean, T total
-* Peak heap memory usage (MiB): N min, N max, N mean
-* Output num rows per block: N min, N max, N mean, N total
-* Output size bytes per block: N min, N max, N mean, N total
-* Output rows per task: N min, N max, N mean, N tasks used
-* Tasks per node: N min, N max, N mean; N nodes used
-"""
-    )
-
-    # Try with verbose logs
-    try:
-        context = DataContext.get_current()
-        context.verbose_stats_logs = True
-        ds = ray.data.range_tensor(100, shape=(100000,), parallelism=1)
-        ds = ds.map_batches(dummy_map_batches, num_cpus=0.9).materialize()
-        stats = ds.stats()
-        assert (
-            canonicalize(stats)
-            == f"""Operator N ReadRange: {EXECUTION_STRING}
-* Remote wall time: T min, T max, T mean, T total
-* Remote cpu time: T min, T max, T mean, T total
-* Peak heap memory usage (MiB): N min, N max, N mean
-* Output num rows per block: N min, N max, N mean, N total
-* Output size bytes per block: N min, N max, N mean, N total
-* Output rows per task: N min, N max, N mean, N tasks used
-* Tasks per node: N min, N max, N mean; N nodes used
-* Extra metrics: {STANDARD_EXTRA_METRICS}
-
-Operator N MapBatches(dummy_map_batches): {EXECUTION_STRING}
-* Remote wall time: T min, T max, T mean, T total
-* Remote cpu time: T min, T max, T mean, T total
-* Peak heap memory usage (MiB): N min, N max, N mean
-* Output num rows per block: N min, N max, N mean, N total
-* Output size bytes per block: N min, N max, N mean, N total
-* Output rows per task: N min, N max, N mean, N tasks used
-* Tasks per node: N min, N max, N mean; N nodes used
-* Extra metrics: {LARGE_ARGS_EXTRA_METRICS}
-"""
-        )
-    finally:
-        context.verbose_stats_logs = False
-=======
     expected_stats = (
         f"Operator N ReadRange: {EXECUTION_STRING}\n"
         f"* Remote wall time: T min, T max, T mean, T total\n"
@@ -310,7 +235,6 @@
         f"{gen_extra_metrics_str(LARGE_ARGS_EXTRA_METRICS, verbose_stats_logs)}"
     )
     assert canonicalize(stats) == expected_stats
->>>>>>> 98768c27
 
 
 @pytest.mark.parametrize("verbose_stats_logs", [True, False])
@@ -332,19 +256,6 @@
         if enable_auto_log_stats:
             logger_args, logger_kwargs = mock_logger.call_args
 
-<<<<<<< HEAD
-            assert (
-                canonicalize(logger_args[0])
-                == f"""Operator N ReadRange->MapBatches(dummy_map_batches): {EXECUTION_STRING}
-* Remote wall time: T min, T max, T mean, T total
-* Remote cpu time: T min, T max, T mean, T total
-* Peak heap memory usage (MiB): N min, N max, N mean
-* Output num rows per block: N min, N max, N mean, N total
-* Output size bytes per block: N min, N max, N mean, N total
-* Output rows per task: N min, N max, N mean, N tasks used
-* Tasks per node: N min, N max, N mean; N nodes used
-"""
-=======
             assert canonicalize(logger_args[0]) == (
                 f"Operator N ReadRange->MapBatches(dummy_map_batches): "
                 f"{EXECUTION_STRING}\n"
@@ -356,26 +267,12 @@
                 f"* Output rows per task: N min, N max, N mean, N tasks used\n"
                 f"* Tasks per node: N min, N max, N mean; N nodes used\n"
                 f"{gen_extra_metrics_str(STANDARD_EXTRA_METRICS, verbose_stats_logs)}"  # noqa: E501
->>>>>>> 98768c27
             )
 
         ds = ds.map(dummy_map_batches).materialize()
         if enable_auto_log_stats:
             logger_args, logger_kwargs = mock_logger.call_args
 
-<<<<<<< HEAD
-            assert (
-                canonicalize(logger_args[0])
-                == f"""Operator N Map(dummy_map_batches): {EXECUTION_STRING}
-* Remote wall time: T min, T max, T mean, T total
-* Remote cpu time: T min, T max, T mean, T total
-* Peak heap memory usage (MiB): N min, N max, N mean
-* Output num rows per block: N min, N max, N mean, N total
-* Output size bytes per block: N min, N max, N mean, N total
-* Output rows per task: N min, N max, N mean, N tasks used
-* Tasks per node: N min, N max, N mean; N nodes used
-"""
-=======
             assert canonicalize(logger_args[0]) == (
                 f"Operator N Map(dummy_map_batches): {EXECUTION_STRING}\n"
                 f"* Remote wall time: T min, T max, T mean, T total\n"
@@ -386,7 +283,6 @@
                 f"* Output rows per task: N min, N max, N mean, N tasks used\n"
                 f"* Tasks per node: N min, N max, N mean; N nodes used\n"
                 f"{gen_extra_metrics_str(STANDARD_EXTRA_METRICS, verbose_stats_logs)}"  # noqa: E501
->>>>>>> 98768c27
             )
 
     for batch in ds.iter_batches():
@@ -402,11 +298,7 @@
         f"* Output size bytes per block: N min, N max, N mean, N total\n"
         f"* Output rows per task: N min, N max, N mean, N tasks used\n"
         f"* Tasks per node: N min, N max, N mean; N nodes used\n"
-<<<<<<< HEAD
-        f"\n"
-=======
         f"{gen_extra_metrics_str(STANDARD_EXTRA_METRICS, verbose_stats_logs)}\n"
->>>>>>> 98768c27
         f"Operator N Map(dummy_map_batches): {EXECUTION_STRING}\n"
         f"* Remote wall time: T min, T max, T mean, T total\n"
         f"* Remote cpu time: T min, T max, T mean, T total\n"
@@ -415,11 +307,7 @@
         f"* Output size bytes per block: N min, N max, N mean, N total\n"
         f"* Output rows per task: N min, N max, N mean, N tasks used\n"
         f"* Tasks per node: N min, N max, N mean; N nodes used\n"
-<<<<<<< HEAD
-        f"\n"
-=======
         f"{gen_extra_metrics_str(STANDARD_EXTRA_METRICS, verbose_stats_logs)}\n"
->>>>>>> 98768c27
         f"Dataset iterator time breakdown:\n"
         f"* Total time user code is blocked: T\n"
         f"* Total time in user code: T\n"
@@ -483,19 +371,18 @@
         context.verbose_stats_logs = False
 
 
-def test_block_location_nums(ray_start_regular_shared):
-    try:
-        context = DataContext.get_current()
-        context.enable_get_object_locations_for_metrics = True
-        ds = ray.data.range(1000, parallelism=10)
-        ds = ds.map_batches(dummy_map_batches).materialize()
-
-        for batch in ds.iter_batches():
-            pass
-        stats = canonicalize(ds.materialize().stats())
-
-        assert stats == (
-            f"""Operator N ReadRange->MapBatches(dummy_map_batches): {EXECUTION_STRING}
+def test_block_location_nums(ray_start_regular_shared, restore_data_context):
+    context = DataContext.get_current()
+    context.enable_get_object_locations_for_metrics = True
+    ds = ray.data.range(1000, parallelism=10)
+    ds = ds.map_batches(dummy_map_batches).materialize()
+
+    for batch in ds.iter_batches():
+        pass
+    stats = canonicalize(ds.materialize().stats())
+
+    assert stats == (
+        f"""Operator N ReadRange->MapBatches(dummy_map_batches): {EXECUTION_STRING}
 * Remote wall time: T min, T max, T mean, T total
 * Remote cpu time: T min, T max, T mean, T total
 * Peak heap memory usage (MiB): N min, N max, N mean
@@ -516,9 +403,7 @@
     * In batch creation: T min, T max, T avg, T total
     * In batch formatting: T min, T max, T avg, T total
 """
-        )
-    finally:
-        context.enable_get_object_locations_for_metrics = False
+    )
 
 
 def test_dataset__repr__(ray_start_regular_shared):
@@ -1112,69 +997,12 @@
     assert ray.get(actor._get_stats_dict_size.remote()) == (3, 2, 2)
 
 
-<<<<<<< HEAD
-def test_spilled_stats(shutdown_only):
-    try:
-        context = DataContext.get_current()
-        context.enable_get_object_locations_for_metrics = True
-        # The object store is about 100MB.
-        ray.init(object_store_memory=100e6)
-        # The size of dataset is 1000*80*80*4*8B, about 200MB.
-        ds = ray.data.range(1000 * 80 * 80 * 4).map_batches(lambda x: x).materialize()
-
-        assert (
-            canonicalize(ds.stats(), filter_global_stats=False)
-            == f"""Operator N ReadRange->MapBatches(<lambda>): {EXECUTION_STRING}
-* Remote wall time: T min, T max, T mean, T total
-* Remote cpu time: T min, T max, T mean, T total
-* Peak heap memory usage (MiB): N min, N max, N mean
-* Output num rows per block: N min, N max, N mean, N total
-* Output size bytes per block: N min, N max, N mean, N total
-* Output rows per task: N min, N max, N mean, N tasks used
-* Tasks per node: N min, N max, N mean; N nodes used
-
-Cluster memory:
-* Spilled to disk: M
-* Restored from disk: M
-
-Dataset memory:
-* Spilled to disk: M
-"""
-        )
-
-        # Test with verbose logs
-        context.verbose_stats_logs = True
-
-        ds = ray.data.range(1000 * 80 * 80 * 4).map_batches(lambda x: x).materialize()
-
-        assert (
-            canonicalize(ds.stats(), filter_global_stats=False)
-            == f"""Operator N ReadRange->MapBatches(<lambda>): {EXECUTION_STRING}
-* Remote wall time: T min, T max, T mean, T total
-* Remote cpu time: T min, T max, T mean, T total
-* Peak heap memory usage (MiB): N min, N max, N mean
-* Output num rows per block: N min, N max, N mean, N total
-* Output size bytes per block: N min, N max, N mean, N total
-* Output rows per task: N min, N max, N mean, N tasks used
-* Tasks per node: N min, N max, N mean; N nodes used
-* Extra metrics: {MEM_SPILLED_EXTRA_METRICS}
-
-Cluster memory:
-* Spilled to disk: M
-* Restored from disk: M
-
-Dataset memory:
-* Spilled to disk: M
-"""
-        )
-
-        # Around 100MB should be spilled (200MB - 100MB)
-        assert ds._plan.stats().dataset_bytes_spilled > 100e6
-=======
+
 @pytest.mark.parametrize("verbose_stats_logs", [True, False])
 def test_spilled_stats(shutdown_only, verbose_stats_logs):
     context = DataContext.get_current()
     context.verbose_stats_logs = verbose_stats_logs
+    context.enable_get_object_locations_for_metrics = True
     # The object store is about 100MB.
     ray.init(object_store_memory=100e6)
     # The size of dataset is 1000*80*80*4*8B, about 200MB.
@@ -1201,29 +1029,25 @@
 
     # Around 100MB should be spilled (200MB - 100MB)
     assert ds._plan.stats().dataset_bytes_spilled > 100e6
->>>>>>> 98768c27
-
-        ds = (
-            ray.data.range(1000 * 80 * 80 * 4)
-            .map_batches(lambda x: x)
-            .materialize()
-            .map_batches(lambda x: x)
-            .materialize()
-        )
-        # two map_batches operators, twice the spillage
-        assert ds._plan.stats().dataset_bytes_spilled > 200e6
-
-        # The size of dataset is around 50MB, there should be no spillage
-        ds = (
-            ray.data.range(250 * 80 * 80 * 4, parallelism=1)
-            .map_batches(lambda x: x)
-            .materialize()
-        )
-
-        assert ds._plan.stats().dataset_bytes_spilled == 0
-    finally:
-        context.verbose_stats_logs = False
-        context.enable_get_object_locations_for_metrics = False
+
+    ds = (
+        ray.data.range(1000 * 80 * 80 * 4)
+        .map_batches(lambda x: x)
+        .materialize()
+        .map_batches(lambda x: x)
+        .materialize()
+    )
+    # two map_batches operators, twice the spillage
+    assert ds._plan.stats().dataset_bytes_spilled > 200e6
+
+    # The size of dataset is around 50MB, there should be no spillage
+    ds = (
+        ray.data.range(250 * 80 * 80 * 4, parallelism=1)
+        .map_batches(lambda x: x)
+        .materialize()
+    )
+
+    assert ds._plan.stats().dataset_bytes_spilled == 0
 
 
 def test_stats_actor_metrics():
