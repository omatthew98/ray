import time
from dataclasses import dataclass, field, fields
from typing import TYPE_CHECKING, Any, Dict, Optional

import ray
from ray.data._internal.execution.interfaces.ref_bundle import RefBundle
from ray.data._internal.memory_tracing import trace_allocation

if TYPE_CHECKING:
    from ray.data._internal.execution.interfaces.physical_operator import (
        PhysicalOperator,
    )


@dataclass
class RunningTaskInfo:
    inputs: RefBundle
    num_outputs: int
    bytes_outputs: int


@dataclass
class OpRuntimeMetrics:
    """Runtime metrics for a PhysicalOperator.

    Metrics are updated dynamically during the execution of the Dataset.
    This class can be used for either observablity or scheduling purposes.

    DO NOT modify the fields of this class directly. Instead, use the provided
    callback methods.
    """

    # === Inputs-related metrics ===

    # Number of received input blocks.
    num_inputs_received: int = 0
    # Total size in bytes of received input blocks.
    bytes_inputs_received: int = 0

    # Number of input blocks processed by tasks.
    # TODO(hchen): Fields tagged with "map_only" currently only work for MapOperator.
    # We should make them work for all operators by unifying the task execution code.
    num_task_inputs_processed: int = field(default=0, metadata={"map_only": True})
    # Total size in bytes of processed input blocks.
    bytes_task_inputs_processed: int = field(default=0, metadata={"map_only": True})
    # Size in bytes of input blocks passed to submitted tasks.
    bytes_inputs_of_submitted_tasks: int = field(default=0, metadata={"map_only": True})

    # === Outputs-related metrics ===

    # Number of output blocks generated by tasks.
    num_task_outputs_generated: int = field(default=0, metadata={"map_only": True})
    # Total size in bytes of output blocks generated by tasks.
    bytes_task_outputs_generated: int = field(default=0, metadata={"map_only": True})
    # Number of rows of generated output blocks that are from finished tasks.
    rows_task_outputs_generated: int = field(default=0, metadata={"map_only": True})

    # Number of output blocks that are already taken by the downstream.
    num_outputs_taken: int = 0
    # Size in bytes of output blocks that are already taken by the downstream.
    bytes_outputs_taken: int = 0

    # Number of generated output blocks that are from finished tasks.
    num_outputs_of_finished_tasks: int = field(default=0, metadata={"map_only": True})
    # Size in bytes of generated output blocks that are from finished tasks.
    bytes_outputs_of_finished_tasks: int = field(default=0, metadata={"map_only": True})

    # === Tasks-related metrics ===

    # Number of submitted tasks.
    num_tasks_submitted: int = field(default=0, metadata={"map_only": True})
    # Number of running tasks.
    num_tasks_running: int = field(default=0, metadata={"map_only": True})
    # Number of tasks that have at least one output block.
    num_tasks_have_outputs: int = field(default=0, metadata={"map_only": True})
    # Number of finished tasks.
    num_tasks_finished: int = field(default=0, metadata={"map_only": True})
    # Number of failed tasks.
    num_tasks_failed: int = field(default=0, metadata={"map_only": True})

    # === Object store memory metrics ===

    # Size in bytes of input blocks in the operator's internal input queue.
    obj_store_mem_internal_inqueue: int = field(
        default=0, metadata={"export_metric": True}
    )
    # Size in bytes of output blocks in the operator's internal output queue.
    obj_store_mem_internal_outqueue: int = field(
        default=0, metadata={"export_metric": True}
    )
    # Size in bytes of input blocks used by pending tasks.
    obj_store_mem_pending_task_inputs: int = field(
        default=0, metadata={"map_only": True}
    )

    # Freed memory size in the object store.
<<<<<<< HEAD
    obj_store_mem_freed: int = field(default=0, metadata={"map_only": True})
    # Current memory size in the object store.
    obj_store_mem_cur: int = field(default=0, metadata={"map_only": True})
    # Peak memory size in the object store.
    obj_store_mem_peak: int = field(default=0, metadata={"map_only": True})
=======
    obj_store_mem_freed: int = field(
        default=0, metadata={"map_only": True, "export_metric": True}
    )
>>>>>>> 29a924d9
    # Spilled memory size in the object store.
    obj_store_mem_spilled: int = field(default=0, metadata={"map_only": True})

    # === Miscellaneous metrics ===

    # Time spent generating blocks in tasks.
    block_generation_time: float = field(default=0, metadata={"map_only": True})

    # Time operator spent in backpressure
    backpressure_time: float = field(default=0, metadata={"export_metric": False})

    # Start time of current pause due to backpressure
    _backpressure_start_time: float = field(
        default=-1, metadata={"export_metric": False}
    )

    def __init__(self, op: "PhysicalOperator"):
        from ray.data._internal.execution.operators.map_operator import MapOperator

        self._op = op
        self._is_map = isinstance(op, MapOperator)
        self._running_tasks: Dict[int, RunningTaskInfo] = {}
        self._extra_metrics: Dict[str, Any] = {}

    @property
    def extra_metrics(self) -> Dict[str, Any]:
        """Return a dict of extra metrics."""
        return self._extra_metrics

    def as_dict(self, metrics_only: bool = True):
        """Return a dict representation of the metrics."""
        result = []
        for f in fields(self):
            if (not self._is_map and f.metadata.get("map_only", False)) or (
                metrics_only and not f.metadata.get("export_metric", True)
            ):
                continue
            value = getattr(self, f.name)
            result.append((f.name, value))

        # TODO: record resource usage in OpRuntimeMetrics,
        # avoid calling self._op.current_processor_usage()
        resource_usage = self._op.current_processor_usage()
        result.extend(
            [
                ("cpu_usage", resource_usage.cpu or 0),
                ("gpu_usage", resource_usage.gpu or 0),
            ]
        )
        result.extend(self._extra_metrics.items())
        return dict(result)

    @classmethod
    def get_metric_keys(cls):
        """Return a list of metric keys."""
        return [
            f.name for f in fields(cls) if f.metadata.get("export_metric", False)
        ] + ["cpu_usage", "gpu_usage"]

    @property
    def average_num_outputs_per_task(self) -> Optional[float]:
        """Average number of output blocks per task, or None if no task has finished."""
        if self.num_tasks_finished == 0:
            return None
        else:
            return self.num_outputs_of_finished_tasks / self.num_tasks_finished

    @property
    def average_bytes_per_output(self) -> Optional[float]:
        """Average size in bytes of output blocks."""
        if self.num_task_outputs_generated == 0:
            return None
        else:
            return self.bytes_task_outputs_generated / self.num_task_outputs_generated

    @property
    def obj_store_mem_pending_task_outputs(self) -> Optional[float]:
        """Estimated size in bytes of output blocks in Ray generator buffers.

        If an estimate isn't available, this property returns ``None``.
        """
        context = ray.data.DataContext.get_current()
        if context._max_num_blocks_in_streaming_gen_buffer is None:
            return None

        estimated_bytes_per_output = (
            self.average_bytes_per_output or context.target_max_block_size
        )
        return (
            self.num_tasks_running
            * estimated_bytes_per_output
            * context._max_num_blocks_in_streaming_gen_buffer
        )

    @property
    def average_bytes_inputs_per_task(self) -> Optional[float]:
        """Average size in bytes of ref bundles passed to tasks, or ``None`` if no
        tasks have been submitted."""
        if self.num_tasks_submitted == 0:
            return None
        else:
            return self.bytes_inputs_of_submitted_tasks / self.num_tasks_submitted

    @property
    def average_bytes_outputs_per_task(self) -> Optional[float]:
        """Average size in bytes of output blocks per task,
        or None if no task has finished."""
        if self.num_tasks_finished == 0:
            return None
        else:
            return self.bytes_outputs_of_finished_tasks / self.num_tasks_finished

    @property
    def average_bytes_change_per_task(self) -> Optional[float]:
        """Average size difference in bytes of input ref bundles and output ref
        bundles per task."""
        if (
            self.average_bytes_inputs_per_task is None
            or self.average_bytes_outputs_per_task is None
        ):
            return None

        return self.average_bytes_outputs_per_task - self.average_bytes_inputs_per_task

    def on_input_received(self, input: RefBundle):
        """Callback when the operator receives a new input."""
        self.num_inputs_received += 1
        self.bytes_inputs_received += input.size_bytes()

    def on_input_queued(self, input: RefBundle):
        """Callback when the operator queues an input."""
        self.obj_store_mem_internal_inqueue += input.size_bytes()

    def on_input_dequeued(self, input: RefBundle):
        """Callback when the operator dequeues an input."""
        self.obj_store_mem_internal_inqueue -= input.size_bytes()

    def on_output_queued(self, output: RefBundle):
        """Callback when an output is queued by the operator."""
        self.obj_store_mem_internal_outqueue += output.size_bytes()

    def on_output_dequeued(self, output: RefBundle):
        """Callback when an output is dequeued by the operator."""
        self.obj_store_mem_internal_outqueue -= output.size_bytes()

    def on_toggle_backpressure(self, in_backpressure):
        if in_backpressure and self._backpressure_start_time == -1:
            # backpressure starting, start timer
            self._backpressure_start_time = time.perf_counter()
        elif self._backpressure_start_time != -1:
            # backpressure stopping, stop timer
            self.backpressure_time += (
                time.perf_counter() - self._backpressure_start_time
            )
            self._backpressure_start_time = -1

    def on_output_taken(self, output: RefBundle):
        """Callback when an output is taken from the operator."""
        self.num_outputs_taken += 1
        self.bytes_outputs_taken += output.size_bytes()

    def on_task_submitted(self, task_index: int, inputs: RefBundle):
        """Callback when the operator submits a task."""
        self.num_tasks_submitted += 1
        self.num_tasks_running += 1
        self.bytes_inputs_of_submitted_tasks += inputs.size_bytes()
        self.obj_store_mem_pending_task_inputs += inputs.size_bytes()
        self._running_tasks[task_index] = RunningTaskInfo(inputs, 0, 0)

    def on_task_output_generated(self, task_index: int, output: RefBundle):
        """Callback when a new task generates an output."""
        num_outputs = len(output)
        output_bytes = output.size_bytes()

        self.num_task_outputs_generated += num_outputs
        self.bytes_task_outputs_generated += output_bytes

        task_info = self._running_tasks[task_index]
        if task_info.num_outputs == 0:
            self.num_tasks_have_outputs += 1
        task_info.num_outputs += num_outputs
        task_info.bytes_outputs += output_bytes

        for block_ref, meta in output.blocks:
            assert meta.exec_stats and meta.exec_stats.wall_time_s
            self.block_generation_time += meta.exec_stats.wall_time_s
            assert meta.num_rows is not None
            self.rows_task_outputs_generated += meta.num_rows
            trace_allocation(block_ref, "operator_output")

    def on_task_finished(self, task_index: int, exception: Optional[Exception]):
        """Callback when a task is finished."""
        self.num_tasks_running -= 1
        self.num_tasks_finished += 1
        if exception is not None:
            self.num_tasks_failed += 1

        task_info = self._running_tasks[task_index]
        self.num_outputs_of_finished_tasks += task_info.num_outputs
        self.bytes_outputs_of_finished_tasks += task_info.bytes_outputs

        inputs = self._running_tasks[task_index].inputs
        self.num_task_inputs_processed += len(inputs)
        total_input_size = inputs.size_bytes()
        self.bytes_task_inputs_processed += total_input_size
        self.obj_store_mem_pending_task_inputs -= inputs.size_bytes()

        blocks = [input[0] for input in inputs.blocks]
        metadata = [input[1] for input in inputs.blocks]
        ctx = ray.data.context.DataContext.get_current()
        if ctx.enable_get_object_locations_for_metrics:
            locations = ray.experimental.get_object_locations(blocks)
            for block, meta in zip(blocks, metadata):
                if locations[block].get("did_spill", False):
                    assert meta.size_bytes is not None
                    self.obj_store_mem_spilled += meta.size_bytes

        self.obj_store_mem_freed += total_input_size

        inputs.destroy_if_owned()
        del self._running_tasks[task_index]<|MERGE_RESOLUTION|>--- conflicted
+++ resolved
@@ -94,17 +94,9 @@
     )
 
     # Freed memory size in the object store.
-<<<<<<< HEAD
-    obj_store_mem_freed: int = field(default=0, metadata={"map_only": True})
-    # Current memory size in the object store.
-    obj_store_mem_cur: int = field(default=0, metadata={"map_only": True})
-    # Peak memory size in the object store.
-    obj_store_mem_peak: int = field(default=0, metadata={"map_only": True})
-=======
     obj_store_mem_freed: int = field(
         default=0, metadata={"map_only": True, "export_metric": True}
     )
->>>>>>> 29a924d9
     # Spilled memory size in the object store.
     obj_store_mem_spilled: int = field(default=0, metadata={"map_only": True})
 
